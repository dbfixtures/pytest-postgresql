--- conflicted
+++ resolved
@@ -17,13 +17,8 @@
 pytest-xdist = "==3.6.1"
 mock = "==5.1.0"
 black = "==24.10.0"
-<<<<<<< HEAD
-mypy = "==1.14.0"
-setuptools = "==75.6.0"
-=======
 mypy = "==1.14.1"
 types-setuptools = "==75.6.0.20241223"
->>>>>>> b3ded645
 tbump = "==6.11.0"
 ruff = "==0.8.6"
 rstcheck = {version = "==6.2.4", extras = ["sphinx", "toml"]}