--- conflicted
+++ resolved
@@ -3,11 +3,11 @@
 from contextlib import contextmanager
 from functools import partial
 from types import TracebackType
-from typing import TypeVar, Union, Optional, Type, Callable
+from typing import TypeVar, Union, Optional, Type, Callable, Iterator
 
 from pkg_resources import parse_version
 
-from pytest_postgresql.compat import psycopg2, cursor, check_for_psycopg2, connection
+from pytest_postgresql.compat import psycopg, cursor, check_for_psycopg, connection
 from pytest_postgresql.retry import retry
 from pytest_postgresql.sql import loader
 
@@ -28,7 +28,7 @@
         dbname: str,
         version: Union[str, float, Version],  # type: ignore[valid-type]
         password: Optional[str] = None,
-        isolation_level: Optional[int] = None,
+        isolation_level: "Optional[psycopg.IsolationLevel]" = None,
         connection_timeout: int = 60,
     ) -> None:
         """
@@ -51,7 +51,7 @@
         self.port = port
         self.dbname = dbname
         self._connection_timeout = connection_timeout
-        check_for_psycopg2()
+        check_for_psycopg()
         self.isolation_level = isolation_level
         if not isinstance(version, Version):
             self.version = parse_version(str(version))
@@ -70,7 +70,8 @@
                     "(SELECT datname FROM pg_catalog.pg_database WHERE datname= %s);",
                     (template_name,),
                 )
-                result = cur.fetchone()[0]
+                row = cur.fetchone()
+                result = (row is not None) and row[0]
             if not result:
                 cur.execute(f'CREATE DATABASE "{self.dbname}";')
             else:
@@ -130,11 +131,11 @@
         )
 
     @contextmanager
-    def cursor(self) -> cursor:
+    def cursor(self) -> Iterator[cursor]:
         """Return postgresql cursor."""
 
         def connect() -> connection:
-            return psycopg2.connect(
+            return psycopg.connect(
                 dbname="postgres",
                 user=self.user,
                 password=self.password,
@@ -143,14 +144,9 @@
             )
 
         conn = retry(
-            connect, timeout=self._connection_timeout, possible_exception=psycopg2.OperationalError
+            connect, timeout=self._connection_timeout, possible_exception=psycopg.OperationalError
         )
-<<<<<<< HEAD
         conn.isolation_level = self.isolation_level
-=======
-        if self.isolation_level:
-            conn.set_isolation_level(self.isolation_level)
->>>>>>> dba816ab
         # We must not run a transaction since we create a database.
         conn.autocommit = True
         cur = conn.cursor()
