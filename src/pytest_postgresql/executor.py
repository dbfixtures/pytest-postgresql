--- conflicted
+++ resolved
@@ -135,39 +135,21 @@
             return
         # remove old one if exists first.
         self.clean_directory()
-<<<<<<< HEAD
-        init_directory = (
+        init_directory = [
             self.executable, 'initdb', f'-o "--auth=trust --username={self.user}"',
             f'-D {self.datadir}'
-        )
-=======
-        init_directory = [self.executable, 'initdb', '--pgdata', self.datadir]
-        options = ['--username=%s' % self.user]
->>>>>>> e0c69793
+        ]
 
         if self.password:
             password = self.password if isinstance(self.password, bytes) else self.password.encode()
             with tempfile.NamedTemporaryFile() as password_file:
-<<<<<<< HEAD
-                init_directory += (
+                init_directory += [
                     f'-o "--pwfile={password_file.name}"',
-                )
+                ]
                 password_file.write(password)
                 # Without flush(), PostgreSQL will se password file as empty
                 password_file.flush()
                 subprocess.check_output(' '.join(init_directory), shell=True)
-=======
-                options += ['--auth=password',
-                            '--pwfile=%s' % password_file.name]
-                if hasattr(self.password, 'encode'):
-                    password = self.password.encode('utf-8')
-                else:
-                    password = self.password
-                password_file.write(password)
-                password_file.flush()
-                init_directory += ['-o', ' '.join(options)]
-                subprocess.check_output(init_directory)
->>>>>>> e0c69793
         else:
             options += ['--auth=trust']
             init_directory += ['-o', ' '.join(options)]
